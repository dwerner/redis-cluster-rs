//! This is a rust implementation for Redis cluster library.
//!
//! This library extends redis-rs library to be able to use cluster.
//! Client implements traits of ConnectionLike and Commands.
//! So you can use redis-rs's access methods.
//! If you want more information, read document of redis-rs.
//!
//! Note that this library is currently not have features of Pubsub.
//!
//! # Example
//! ```rust
//! use redis_cluster_async::{Client, redis::{Commands, cmd}};
//!
//! #[tokio::main]
//! async fn main() -> redis::RedisResult<()> {
//! #   let _ = env_logger::try_init();
//!     let nodes = vec!["redis://127.0.0.1:7000/", "redis://127.0.0.1:7001/", "redis://127.0.0.1:7002/"];
//!
//!     let mut runtime = Runtime::new().unwrap();
//!     runtime.block_on(async {
//!         let client = Client::open(nodes)?;
//!         let mut connection = client.get_connection().await?;
//!         let () = cmd("SET").arg("test").arg("test_data").query_async(&mut connection).await?;
//!         let res: String = cmd("GET").arg("test").query_async(&mut connection).await?;
//!         assert_eq!(res, "test_data");
//!         Ok(())
//!     }).map_err(|err: redis::RedisError| err).unwrap();
//! }
//! ```
//!
//! # Pipelining
//! ```rust
//! use redis_cluster_async::{Client, redis::pipe};
//!
//! #[tokio::main]
//! async fn main() -> redis::RedisResult<()> {
//! #   let _ = env_logger::try_init();
//!     let nodes = vec!["redis://127.0.0.1:7000/", "redis://127.0.0.1:7001/", "redis://127.0.0.1:7002/"];
//!
//!     let mut runtime = Runtime::new().unwrap();
//!     runtime.block_on(async move {
//!         let client = Client::open(nodes)?;
//!         let mut connection = client.get_connection().await?;
//!         let key = "test2";
//!
//!         let mut pipe = pipe();
//!         pipe.rpush(key, "123").ignore()
//!             .ltrim(key, -10, -1).ignore()
//!             .expire(key, 60).ignore();
//!         pipe.query_async(&mut connection)
//!             .await
//!             .map(|()| ())
//!     }).unwrap();
//! }
//! ```

pub use redis;

use std::{
    collections::{BTreeMap, HashMap, HashSet},
    fmt, io,
    iter::Iterator,
    marker::Unpin,
    mem,
    pin::Pin,
    sync::Arc,
    time::Duration,
};

use crc16::*;
use futures::{
    channel::{mpsc, oneshot},
    future::{self, BoxFuture},
    prelude::*,
    ready, stream, task, task::Poll,
};
use log::{ trace };
use rand::seq::IteratorRandom;
use rand::thread_rng;
use redis::{
    aio::ConnectionLike, Cmd, ConnectionAddr, ConnectionInfo, ErrorKind, IntoConnectionInfo,
    RedisError, RedisFuture, RedisResult, Value,
};

const SLOT_SIZE: usize = 16384;
const DEFAULT_RETRIES: u32 = 16;

/// This is a Redis cluster client.
pub struct Client {
    initial_nodes: Vec<ConnectionInfo>,
    retries: Option<u32>,
}

impl Client {
    /// Connect to a redis cluster server and return a cluster client.
    /// This does not actually open a connection yet but it performs some basic checks on the URL.
    ///
    /// # Errors
    ///
    /// If it is failed to parse initial_nodes, an error is returned.
    pub fn open<T: IntoConnectionInfo>(initial_nodes: Vec<T>) -> RedisResult<Client> {
        let mut nodes = Vec::with_capacity(initial_nodes.len());

        for info in initial_nodes {
            let info = info.into_connection_info()?;
            if let ConnectionAddr::Unix(_) = *info.addr {
                return Err(RedisError::from((ErrorKind::InvalidClientConfig,
                                             "This library cannot use unix socket because Redis's cluster command returns only cluster's IP and port.")));
            }
            nodes.push(info);
        }

        Ok(Client {
            initial_nodes: nodes,
            retries: Some(DEFAULT_RETRIES),
        })
    }

    /// Set how many times we should retry a query. Set `None` to retry forever.
    /// Default: 16
    pub fn set_retries(&mut self, retries: Option<u32>) -> &mut Self {
        self.retries = retries;
        self
    }

    /// Open and get a Redis cluster connection.
    ///
    /// # Errors
    ///
    /// If it is failed to open connections and to create slots, an error is returned.
    pub async fn get_connection(&self) -> RedisResult<Connection> {
        Connection::new(&self.initial_nodes, self.retries).await
    }

    #[doc(hidden)]
    pub async fn get_generic_connection<C>(&self) -> RedisResult<Connection<C>>
    where
        C: ConnectionLike + Connect + Clone + Send + Unpin + 'static,
    {
        Connection::new(&self.initial_nodes, self.retries).await
    }
}

/// This is a connection of Redis cluster.
#[derive(Clone)]
pub struct Connection<C = redis::aio::MultiplexedConnection>(mpsc::Sender<Message<C>>);

impl<C> Connection<C>
where
    C: ConnectionLike + Connect + Clone + Send + Unpin + 'static,
{
    async fn new(
        initial_nodes: &[ConnectionInfo],
        retries: Option<u32>,
    ) -> RedisResult<Connection<C>> {
        Pipeline::new(initial_nodes, retries)
            .map_ok(|pipeline| {
                let (tx, rx) = mpsc::channel::<Message<_>>(100);
                tokio::spawn(rx.map(Ok).forward(pipeline).map(|_| ()));
                Connection(tx)
            })
            .await
    }
}

type SlotMap = BTreeMap<(u16, u16), String>;

struct Pipeline<C> {
    connections: HashMap<String, C>,
    slots: SlotMap,
    state: ConnectionState<C>,
    in_flight_requests:
        Vec<Request<BoxFuture<'static, (String, RedisResult<Response>)>, Response, C>>,
    retries: Option<u32>,
}

#[derive(Clone)]
enum CmdArg<C> {
    Cmd {
        cmd: Arc<redis::Cmd>,
        func: fn(C, Arc<redis::Cmd>) -> RedisFuture<'static, Response>,
    },
    Pipeline {
        pipeline: Arc<redis::Pipeline>,
        offset: usize,
        count: usize,
        func: fn(C, Arc<redis::Pipeline>, usize, usize) -> RedisFuture<'static, Response>,
    },
}

impl<C> CmdArg<C> {
    fn exec(&self, con: C) -> RedisFuture<'static, Response> {
        match self {
            Self::Cmd { cmd, func } => func(con, cmd.clone()),
            Self::Pipeline {
                pipeline,
                offset,
                count,
                func,
            } => func(con, pipeline.clone(), *offset, *count),
        }
    }

    fn slot(&self) -> Option<u16> {
        fn slot_for_command(cmd: &Cmd) -> Option<u16> {

            // TODO: more sophistocated command reflection...
            // HACK: early recognition of STREAMS call
            let streams_idx = cmd.args_iter()
                .enumerate()
                .find(|(_, arg)| match arg {
                    redis::Arg::Simple(a) if String::from_utf8_lossy(a)
                        .eq_ignore_ascii_case("STREAMS") => true,
                    _ => false
                }).map(|(i, _)| i);

            if let Some(idx) = streams_idx {
                if let Some(redis::Arg::Simple(key)) = cmd.args_iter().nth(idx + 1) {
                    return Some(slot_for_key(key))
                }
            }

            cmd.args_iter().nth(1).and_then(|arg| match arg {
                redis::Arg::Simple(key) => Some(slot_for_key(key)),
                redis::Arg::Cursor => None, // FIXME ???
            })
        }
        match self {
            Self::Cmd { cmd, .. } => slot_for_command(cmd),
            Self::Pipeline { pipeline, .. } => {
                let mut iter = pipeline.cmd_iter();
                let slot = iter.next().map(slot_for_command)?;
                for cmd in iter {
                    if slot != slot_for_command(cmd) {
                        return None;
                    }
                }
                slot
            }
        }
    }
}

enum Response {
    Single(Value),
    Multiple(Vec<Value>),
}

struct Message<C> {
    cmd: CmdArg<C>,
    sender: oneshot::Sender<RedisResult<Response>>,
}

enum ConnectionState<C> {
    PollComplete,
    Recover(RedisFuture<'static, (SlotMap, HashMap<String, C>)>),
}

impl<C> fmt::Debug for ConnectionState<C> {
    fn fmt(&self, f: &mut fmt::Formatter<'_>) -> fmt::Result {
        write!(
            f,
            "{}",
            match self {
                ConnectionState::PollComplete => "PollComplete",
                ConnectionState::Recover(_) => "Recover",
            }
        )
    }
}

struct RequestInfo<C> {
    cmd: CmdArg<C>,
    slot: Option<u16>,
    excludes: HashSet<String>,
}

enum RequestState<F> {
    None,
    Future(F),
    Delay(tokio::time::Delay),
}

struct Request<F, I, C> {
    retry: u32,
    max_retries: Option<u32>,
    sender: Option<oneshot::Sender<RedisResult<I>>>,
    info: RequestInfo<C>,
    future: RequestState<F>,
}

#[must_use]
enum Next {
    Moved{ slot: u16, addr: String },
    Ask{ slot: u16, addr: String },
    TryNewConnection,
    Done,
}

impl<F, I, C> Request<F, I, C>
where
    F: Future<Output = (String, RedisResult<I>)> + Unpin,
    C: ConnectionLike,
{
    fn poll_request(
        &mut self,
        cx: &mut task::Context,
        connections_len: usize,
    ) -> Poll<Result<Next, RedisError>> {
        let future = match &mut self.future {
            RequestState::Future(f) => Pin::new(f),
            RequestState::Delay(delay) => {
                return Ok(match ready!(Pin::new(delay).poll(cx)) {
                    () => Next::TryNewConnection,
                })
                .into();
            }
            _ => panic!("Request future must be Some"),
        };
        match ready!(future.poll(cx)) {
            (_, Ok(item)) => {
                trace!("Ok");
                self.respond(Ok(item));
                Ok(Next::Done).into()
            }
            (addr, Err(err)) => {
                trace!("{:?} Request error {}", addr, err);

                match self.max_retries {
                    Some(max_retries) if self.retry == max_retries => {
                        self.respond(Err(err));
                        return Ok(Next::Done).into();
                    }
                    _ => (),
                }
                self.retry = self.retry.saturating_add(1);

                if let Some(error_code) = err.extension_error_code() {
                    if  error_code == "MOVED" {
                        let e = format!("{}", err);
                        let parts = e.split(' ').collect::<Vec<_>>();
                        debug_assert!(parts.len() == 3, "unexpected MOVED message format");
                        return Ok(Next::Moved{
                            slot: parts[1].parse::<u16>().expect("expected a u16"),
                            addr: parts[2].to_string()
                        }).into()
                    } else if error_code == "ASK" {
                        let e = format!("{}", err);
                        let parts = e.split(' ').collect::<Vec<_>>();
                        debug_assert!(parts.len() == 3, "unexpected ASK message format");
                        return Ok(Next::Ask{
                            slot: parts[1].parse::<u16>().expect("expected a u16"),
                            addr: parts[2].to_string()
                        }).into()
                    } else if error_code == "TRYAGAIN" || error_code == "CLUSTERDOWN" {
                        // Sleep and retry.
                        let sleep_duration =
                            Duration::from_millis(2u64.pow(self.retry.max(7).min(16)) * 10);
                        self.info.excludes.clear();
                        self.future = RequestState::Delay(tokio::time::delay_for(sleep_duration));
                        return self.poll_request(cx, connections_len);
                    }
                }

                self.info.excludes.insert(addr);

                if self.info.excludes.len() >= connections_len {
                    self.respond(Err(err));
                    return Ok(Next::Done).into();
                }

                Ok(Next::TryNewConnection).into()
            }
        }
    }

    fn respond(&mut self, msg: RedisResult<I>) {
        // If `send` errors the receiver has dropped and thus does not care about the message
        let _ = self
            .sender
            .take()
            .expect("Result should only be sent once")
            .send(msg);
    }
}

impl<C> Pipeline<C>
where
    C: ConnectionLike + Connect + Clone + Send + 'static,
{
    async fn new(initial_nodes: &[ConnectionInfo], retries: Option<u32>) -> RedisResult<Self> {
        let connections = Self::create_initial_connections(initial_nodes).await?;
        let mut connection = Pipeline {
            connections,
            slots: Default::default(),
            in_flight_requests: Vec::new(),
            state: ConnectionState::PollComplete,
            retries,
        };
        let (slots, connections) = connection.refresh_slots().await?;
        connection.slots = slots;
        connection.connections = connections;
        Ok(connection)
    }

    async fn create_initial_connections(
        initial_nodes: &[ConnectionInfo],
    ) -> RedisResult<HashMap<String, C>> {
        stream::iter(initial_nodes)
            .then(|info| {
                let addr = match *info.addr {
                    ConnectionAddr::Tcp(ref host, port) => format!("redis://{}:{}", host, port),
                    _ => panic!("No reach."),
                };

                connect_and_check(info.clone()).map(|result| match result {
                    Ok(conn) => Some((addr, conn)),
                    Err(_) => None,
                })
            })
            .fold(
                HashMap::with_capacity(initial_nodes.len()),
                |mut connections: HashMap<String, C>, conn: Option<(String, C)>| async move {
                    connections.extend(conn);
                    connections
                },
            )
            .map(|connections| {
                if connections.is_empty() {
                    return Err(RedisError::from((
                        ErrorKind::IoError,
                        "Failed to create initial connections",
                    )));
                }
                Ok(connections)
            })
            .await
    }

    // Query a node to discover slot-> master mappings.
    fn refresh_slots(
        &mut self,
    ) -> impl Future<Output = RedisResult<(SlotMap, HashMap<String, C>)>> {
        let mut connections = mem::replace(&mut self.connections, Default::default());

        async move {
            let mut result = Ok(SlotMap::new());
            for conn in connections.values_mut() {
                match get_slots(&mut *conn)
                    .await
                    .and_then(Self::build_slot_map)
                {
                    Ok(s) => {
                        result = Ok(s);
                        break;
                    }
                    Err(err) => result = Err(err),
                }
            }
            let slots = result?;

            // Remove dead connections and connect to new nodes if necessary
            let new_connections = HashMap::with_capacity(connections.len());

            let (_, connections) = stream::iter(slots.values())
                .fold(
                    (connections, new_connections),
                    move |(mut connections, mut new_connections), addr| async move {
                        if !new_connections.contains_key(addr) {
                            let new_connection = if let Some(mut conn) = connections.remove(addr) {
                                match check_connection(&mut conn).await {
                                    Ok(_) => Some((addr.to_string(), conn)),
                                    Err(_) => match connect_and_check(addr.as_ref()).await {
                                        Ok(conn) => Some((addr.to_string(), conn)),
                                        Err(_) => None,
                                    },
                                }
                            } else {
                                match connect_and_check(addr.as_ref()).await {
                                    Ok(conn) => Some((addr.to_string(), conn)),
                                    Err(_) => None,
                                }
                            };
                            new_connections.extend(new_connection);
                        }
                        (connections, new_connections)
                    },
                )
                .await;
            Ok((slots, connections))
        }
    }

    fn build_slot_map(mut slots_data: Vec<Slot>) -> RedisResult<SlotMap> {
        slots_data.sort_by_key(|slot_data| slot_data.start);
        let last_slot = slots_data.iter().try_fold(0, |prev_end, slot_data| {
            if prev_end != slot_data.start() {
                return Err(RedisError::from((
                    ErrorKind::ResponseError,
                    "Slot refresh error.",
                    format!(
                        "Received overlapping slots {} and {}..{}",
                        prev_end, slot_data.start, slot_data.end
                    ),
                )));
            }
            Ok(slot_data.end() + 1)
        })?;

        if usize::from(last_slot) != SLOT_SIZE {
            return Err(RedisError::from((
                ErrorKind::ResponseError,
                "Slot refresh error.",
                format!("Lacks the slots >= {}", last_slot),
            )));
        }
        let slot_map = slots_data
            .iter()
            .map(|slot_data| ((slot_data.start(), slot_data.end()), slot_data.master().to_string()))
            .collect();
        Ok(slot_map)
    }

    fn get_connection(&self, slot: u16) -> impl Future<Output = (String, C)> + 'static {
        let slot = self.slots.iter().find(|((start, end), _)| slot >= *start && slot < *end);
        if let Some((_, addr)) = slot {
            if self.connections.contains_key(addr) {
                return future::Either::Left(future::ready((
                    addr.clone(),
                    self.connections.get(addr).unwrap().clone(),
                )));
            }

            // Create new connection.
            //
            let random_conn = get_random_connection(&self.connections, None); // TODO Only do this lookup if the first check fails
            let addr = addr.clone();
            future::Either::Right(async move {
                let result = connect_and_check(addr.as_ref()).await;
                result
                    .map(|conn| (addr, conn))
                    .unwrap_or_else(|_| random_conn)
            })
        } else {
            // Return a random connection
            future::Either::Left(future::ready(get_random_connection(
                &self.connections,
                None,
            )))
        }
    }

    fn try_request(
        &self,
        info: &RequestInfo<C>,
    ) -> impl Future<Output = (String, RedisResult<Response>)> {
        // TODO remove clone by changing the ConnectionLike trait
        let cmd = info.cmd.clone();
        (if !info.excludes.is_empty() || info.slot.is_none() {
            let conn = get_random_connection(
                &self.connections,
                Some(&info.excludes),
            );
            future::Either::Left(future::ready(conn))
        } else {
            let conn = self.get_connection(info.slot.unwrap());
            future::Either::Right(conn)
        })
        .then(move |(addr, conn)| cmd.exec(conn).map(|result| (addr, result)))
    }
}

impl<C> Sink<Message<C>> for Pipeline<C>
where
    C: ConnectionLike + Connect + Clone + Send + Unpin + 'static,
{
    type Error = ();

    fn poll_ready(self: Pin<&mut Self>, _cx: &mut task::Context) -> Poll<Result<(), Self::Error>> {
        Ok(()).into()
    }

    fn start_send(mut self: Pin<&mut Self>, msg: Message<C>) -> Result<(), Self::Error> {
        trace!("start_send");
        let cmd = msg.cmd;

        let excludes = HashSet::new();
        let slot = cmd.slot();

        let info = RequestInfo {
            cmd,
            slot,
            excludes,
        };
        let request = Request {
            max_retries: self.retries,
            retry: 0,
            sender: Some(msg.sender),
            future: RequestState::None,
            info,
        };
        self.in_flight_requests.push(request);
        Ok(())
    }

    fn poll_flush(
        mut self: Pin<&mut Self>,
        cx: &mut task::Context,
    ) -> Poll<Result<(), Self::Error>> {
        trace!("poll_complete: {:?}", self.state);
        loop {
            self.state = match mem::replace(&mut self.state, ConnectionState::PollComplete) {
                ConnectionState::Recover(mut future) => match future.as_mut().poll(cx) {
                    Poll::Ready(Ok((slots, connections))) => {
                        trace!("Recovered with {} connections!", connections.len());
                        self.slots = slots;
                        self.connections = connections;
                        ConnectionState::PollComplete
                    }
                    Poll::Pending => {
                        self.state = ConnectionState::Recover(future);
                        trace!("Recover not ready");
                        return Poll::Pending;
                    }
                    Poll::Ready(Err(_err)) => {
                        ConnectionState::Recover(Box::pin(self.refresh_slots()))
                    }
                },
                ConnectionState::PollComplete => {
                    let mut error = None;
                    let mut i = 0;

                    while i < self.in_flight_requests.len() {
                        if let RequestState::None = self.in_flight_requests[i].future {
                            let future = self.try_request(&self.in_flight_requests[i].info);
                            self.in_flight_requests[i].future =
                                RequestState::Future(Box::pin(future));
                        }

                        let self_ = &mut *self;
                        match self_.in_flight_requests[i].poll_request(cx, self_.connections.len())
                        {
                            Poll::Pending => {
                                i += 1;
                            }
                            Poll::Ready(result) => match result {
                                Ok(next) => match next {
                                    Next::Done => {
                                        self.in_flight_requests.swap_remove(i);
                                    }
                                    Next::TryNewConnection => {
                                        let mut request = self.in_flight_requests.swap_remove(i);
                                        request.future = RequestState::Future(Box::pin(
                                            self.try_request(&request.info),
                                        ));
                                        self.in_flight_requests.push(request);
                                    }
                                    // ASK is intended to ask the directed connection for just this
                                    // request
                                    Next::Ask{slot, addr} => {
                                        trace!("ASK {}, {}", slot, addr);
                                        let mut request = self.in_flight_requests.swap_remove(i);
                                        request.info.slot = Some(slot);
                                        request.future = RequestState::Future(Box::pin(
                                            self.try_request(&request.info),
                                        ));
                                        self.in_flight_requests.push(request);
                                    }

                                    // MOVED needs to update the slot map
                                    Next::Moved{slot, addr} => {
                                        trace!("MOVED {}, {}", slot, addr);
                                        let mut request = self.in_flight_requests.swap_remove(i);
                                        request.info.slot = Some(slot);
                                        request.future = RequestState::Future(Box::pin(
                                            self.try_request(&request.info),
                                        ));
                                        self.in_flight_requests.push(request);
                                    }
                                },
                                Err(err) => {
                                    error = Some(err);

                                    self.in_flight_requests[i].future = RequestState::None;
                                    i += 1;
                                }
                            },
                        }
                    }

                    if let Some(err) = error {
                        trace!("Recovering {}", err);
                        ConnectionState::Recover(Box::pin(self.refresh_slots()))
                    } else if self.in_flight_requests.is_empty() {
                        return Ok(()).into();
                    } else {
                        return Poll::Pending;
                    }
                }
            }
        }
    }

    fn poll_close(self: Pin<&mut Self>, cx: &mut task::Context) -> Poll<Result<(), Self::Error>> {
        self.poll_flush(cx)
    }
}

impl<C> ConnectionLike for Connection<C>
where
    C: ConnectionLike + Send + 'static,
{
    fn req_packed_command<'a>(&'a mut self, cmd: &'a Cmd) -> RedisFuture<'a, Value> {
        trace!("req_packed_command");
        let (sender, receiver) = oneshot::channel();
        Box::pin(async move {
            self.0
                .send(Message {
                    cmd: CmdArg::Cmd {
                        cmd: Arc::new(cmd.clone()), // TODO Remove this clone?
                        func: |mut conn, cmd| {
                            Box::pin(async move {
                                conn.req_packed_command(&cmd).map_ok(Response::Single).await
                            })
                        },
                    },
                    sender,
                })
                .map_err(|_| {
                    RedisError::from(io::Error::new(
                        io::ErrorKind::BrokenPipe,
                        "redis_cluster: Unable to send command",
                    ))
                })
                .await?;
            receiver
                .await
                .unwrap_or_else(|_| {
                    Err(RedisError::from(io::Error::new(
                        io::ErrorKind::BrokenPipe,
                        "redis_cluster: Unable to receive command",
                    )))
                })
                .map(|response| match response {
                    Response::Single(value) => value,
                    Response::Multiple(_) => unreachable!(),
                })
        })
    }

    fn req_packed_commands<'a>(
        &'a mut self,
        pipeline: &'a redis::Pipeline,
        offset: usize,
        count: usize,
    ) -> RedisFuture<'a, Vec<Value>> {
        let (sender, receiver) = oneshot::channel();
        Box::pin(async move {
            self.0
                .send(Message {
                    cmd: CmdArg::Pipeline {
                        pipeline: Arc::new(pipeline.clone()), // TODO Remove this clone?
                        offset,
                        count,
                        func: |mut conn, pipeline, offset, count| {
                            Box::pin(async move {
                                conn.req_packed_commands(&pipeline, offset, count)
                                    .map_ok(Response::Multiple)
                                    .await
                            })
                        },
                    },
                    sender,
                })
                .map_err(|_| RedisError::from(io::Error::from(io::ErrorKind::BrokenPipe)))
                .await?;

            receiver
                .await
                .unwrap_or_else(|_| {
                    Err(RedisError::from(io::Error::from(io::ErrorKind::BrokenPipe)))
                })
                .map(|response| match response {
                    Response::Multiple(values) => values,
                    Response::Single(_) => unreachable!(),
                })
        })
    }

    fn get_db(&self) -> i64 {
        0
    }
}

impl Clone for Client {
    fn clone(&self) -> Client {
        Client::open(self.initial_nodes.clone()).unwrap()
    }
}

trait ImplRedisFuture<T>: Future<Output = RedisResult<T>> {}
impl<T, F> ImplRedisFuture<T> for F where F: Future<Output = RedisResult<T>> {}

pub trait Connect: Sized {
    fn connect<'a, T>(info: T) -> RedisFuture<'a, Self>
    where
        T: IntoConnectionInfo + Send + 'a;
}

impl Connect for redis::aio::MultiplexedConnection {
    fn connect<'a, T>(info: T) -> RedisFuture<'a, redis::aio::MultiplexedConnection>
    where
        T: IntoConnectionInfo + Send + 'a,
    {
        async move {
            let connection_info = info.into_connection_info()?;
            let client = redis::Client::open(connection_info)?;
            client.get_multiplexed_tokio_connection().await
        }
        .boxed()
<<<<<<< HEAD
    }
}

impl Connect for redis::aio::Connection {
    fn connect<'a, T>(info: T) -> RedisFuture<'a, redis::aio::Connection>
    where
        T: IntoConnectionInfo + Send + 'a,
    {
        async move {
            let connection_info = info.into_connection_info()?;
            let client = redis::Client::open(connection_info)?;
            client.get_async_connection().await
        }
        .boxed()
=======
>>>>>>> 8e07578b
    }
}

fn connect_and_check<'a, T, C>(info: T) -> impl ImplRedisFuture<C> + 'a
where
    T: IntoConnectionInfo + Send + 'a,
    C: ConnectionLike + Connect + Send + 'static,
{
    C::connect(info).and_then(|mut conn| async move {
        check_connection(&mut conn).await?;
        Ok(conn)
    })
}

async fn check_connection<C>(conn: &mut C) -> RedisResult<()>
where
    C: ConnectionLike + Send + 'static,
{
    let mut cmd = Cmd::new();
    cmd.arg("PING");
    cmd.query_async::<_, String>(conn).await?;
    Ok(())
}

fn get_random_connection<'a, C>(
    connections: &'a HashMap<String, C>,
    excludes: Option<&'a HashSet<String>>,
) -> (String, C)
where
    C: Clone,
{
    debug_assert!(!connections.is_empty());

    let mut rng = thread_rng();
    let sample = match excludes {
        Some(excludes) if excludes.len() < connections.len() => {
            let target_keys = connections.keys().filter(|key| !excludes.contains(*key));
            target_keys.choose(&mut rng)
        }
        _ => connections.keys().choose(&mut rng),
    };

    let addr = sample.expect("No targets to choose from");
    (addr.to_string(), connections.get(addr).unwrap().clone())
}

fn slot_for_key(key: &[u8]) -> u16 {
    let key = sub_key(&key);
    State::<XMODEM>::calculate(&key) % SLOT_SIZE as u16
}

// If a key contains `{` and `}`, everything between the first occurence is the only thing that
// determines the hash slot
fn sub_key(key: &[u8]) -> &[u8] {
    key.iter()
        .position(|b| *b == b'{')
        .and_then(|open| {
            let after_open = open + 1;
            key[after_open..]
                .iter()
                .position(|b| *b == b'}')
                .and_then(|close_offset| {
                    if close_offset != 0 {
                        Some(&key[after_open..after_open + close_offset])
                    } else {
                        None
                    }
                })
        })
        .unwrap_or(key)
}

#[derive(Debug)]
struct Slot {
    start: u16,
    end: u16,
    master: String,
    replicas: Vec<String>,
}

impl Slot {
    pub fn start(&self) -> u16 {
        self.start
    }
    pub fn end(&self) -> u16 {
        self.end
    }
    pub fn master(&self) -> &str {
        &self.master
    }
    #[allow(dead_code)]
    pub fn replicas(&self) -> &Vec<String> {
        &self.replicas
    }
}

// Get slot data from connection.
async fn get_slots<C>(connection: &mut C) -> RedisResult<Vec<Slot>>
where
    C: ConnectionLike,
{
    trace!("get_slots");
    let mut cmd = Cmd::new();
    cmd.arg("CLUSTER").arg("SLOTS");
    let value = connection
        .req_packed_command(&cmd)
        .map_err(|err| {
            trace!("get_slots error: {}", err);
            err
        })
        .await?;
    trace!("get_slots -> {:#?}", value);
    // Parse response.
    let mut result = Vec::with_capacity(2);

    if let Value::Bulk(items) = value {
        let mut iter = items.into_iter();
        while let Some(Value::Bulk(item)) = iter.next() {
            if item.len() < 3 {
                continue;
            }

            let start = if let Value::Int(start) = item[0] {
                start as u16
            } else {
                continue;
            };

            let end = if let Value::Int(end) = item[1] {
                end as u16
            } else {
                continue;
            };

            let mut nodes: Vec<String> = item
                .into_iter()
                .skip(2)
                .filter_map(|node| {
                    if let Value::Bulk(node) = node {
                        if node.len() < 2 {
                            return None;
                        }

                        let ip = if let Value::Data(ref ip) = node[0] {
                            String::from_utf8_lossy(ip)
                        } else {
                            return None;
                        };

                        let port = if let Value::Int(port) = node[1] {
                            port
                        } else {
                            return None;
                        };
                        Some(format!("redis://{}:{}", ip, port))
                    } else {
                        None
                    }
                })
                .collect();

            if nodes.is_empty() {
                continue;
            }

            let replicas = nodes.split_off(1);
            result.push(Slot {
                start,
                end,
                master: nodes.pop().unwrap(),
                replicas,
            });
        }
    }

    Ok(result)
}

#[cfg(test)]
mod tests {
    use super::*;

    fn slot_for_packed_command(cmd: &[u8]) -> Option<u16> {
        command_key(cmd).map(|key| {
            let key = sub_key(&key);
            State::<XMODEM>::calculate(&key) % SLOT_SIZE as u16
        })
    }

    fn command_key(cmd: &[u8]) -> Option<Vec<u8>> {
        redis::parse_redis_value(cmd)
            .ok()
            .and_then(|value| match value {
                Value::Bulk(mut args) => {
                    if args.len() >= 2 {
                        match args.swap_remove(1) {
                            Value::Data(key) => Some(key),
                            _ => None,
                        }
                    } else {
                        None
                    }
                }
                _ => None,
            })
    }

    #[test]
    fn slot() {
        assert_eq!(
            slot_for_packed_command(&[
                42, 50, 13, 10, 36, 54, 13, 10, 69, 88, 73, 83, 84, 83, 13, 10, 36, 49, 54, 13, 10,
                244, 93, 23, 40, 126, 127, 253, 33, 89, 47, 185, 204, 171, 249, 96, 139, 13, 10
            ]),
            Some(964)
        );
        assert_eq!(
            slot_for_packed_command(&[
                42, 54, 13, 10, 36, 51, 13, 10, 83, 69, 84, 13, 10, 36, 49, 54, 13, 10, 36, 241,
                197, 111, 180, 254, 5, 175, 143, 146, 171, 39, 172, 23, 164, 145, 13, 10, 36, 52,
                13, 10, 116, 114, 117, 101, 13, 10, 36, 50, 13, 10, 78, 88, 13, 10, 36, 50, 13, 10,
                80, 88, 13, 10, 36, 55, 13, 10, 49, 56, 48, 48, 48, 48, 48, 13, 10
            ]),
            Some(8352)
        );

        assert_eq!(
            slot_for_packed_command(&[
                42, 54, 13, 10, 36, 51, 13, 10, 83, 69, 84, 13, 10, 36, 49, 54, 13, 10, 169, 233,
                247, 59, 50, 247, 100, 232, 123, 140, 2, 101, 125, 221, 66, 170, 13, 10, 36, 52,
                13, 10, 116, 114, 117, 101, 13, 10, 36, 50, 13, 10, 78, 88, 13, 10, 36, 50, 13, 10,
                80, 88, 13, 10, 36, 55, 13, 10, 49, 56, 48, 48, 48, 48, 48, 13, 10
            ]),
            Some(5210),
        );
    }
}<|MERGE_RESOLUTION|>--- conflicted
+++ resolved
@@ -65,6 +65,7 @@
     pin::Pin,
     sync::Arc,
     time::Duration,
+    error::Error,
 };
 
 use crc16::*;
@@ -204,25 +205,29 @@
     fn slot(&self) -> Option<u16> {
         fn slot_for_command(cmd: &Cmd) -> Option<u16> {
 
-            // TODO: more sophistocated command reflection...
-            // HACK: early recognition of STREAMS call
-            let streams_idx = cmd.args_iter()
-                .enumerate()
-                .find(|(_, arg)| match arg {
-                    redis::Arg::Simple(a) if String::from_utf8_lossy(a)
-                        .eq_ignore_ascii_case("STREAMS") => true,
-                    _ => false
-                }).map(|(i, _)| i);
-
-            if let Some(idx) = streams_idx {
-                if let Some(redis::Arg::Simple(key)) = cmd.args_iter().nth(idx + 1) {
-                    return Some(slot_for_key(key))
+            cmd.args_iter().nth(0).and_then(|arg| match arg {
+                // TODO: more sophistocated command reflection...
+                redis::Arg::Simple(a) if a.eq_ignore_ascii_case(b"XREAD") => {
+                    let streams_idx = cmd.args_iter()
+                        .enumerate()
+                        .find(|(_, arg)| match arg {
+                            // TODO: proper recognition of STREAMS call
+                            redis::Arg::Simple(a) if a.eq_ignore_ascii_case(b"STREAMS") => true,
+                            _ => false
+                        }).map(|(i, _)| i);
+                    if let Some(idx) = streams_idx {
+                        if let Some(redis::Arg::Simple(key)) = cmd.args_iter().nth(idx + 1) {
+                            // TODO: balancing for key [key] id [id] in https://redis.io/commands/xread
+                            return Some(slot_for_key(key))
+                        }
+                    }
+                    None
                 }
-            }
-
-            cmd.args_iter().nth(1).and_then(|arg| match arg {
-                redis::Arg::Simple(key) => Some(slot_for_key(key)),
-                redis::Arg::Cursor => None, // FIXME ???
+
+                _ => cmd.args_iter().nth(1).and_then(|arg| match arg {
+                    redis::Arg::Simple(key) => Some(slot_for_key(key)),
+                    redis::Arg::Cursor => None, // FIXME ???
+                })
             })
         }
         match self {
@@ -335,30 +340,42 @@
                 }
                 self.retry = self.retry.saturating_add(1);
 
+                fn parse_ask_or_moved(err_str: &str) -> Result<(u16, String), Box<dyn Error>> {
+                    let parts = err_str.split(' ').collect::<Vec<_>>();
+                    if parts.len() != 3 {
+                        return Err(format!("unexpected error message format '{}'", err_str).into());
+                    }
+                    let slot = parts[1].parse::<u16>()?;
+                    let addr = parts[2].to_string();
+                    Ok((slot, addr))
+                }
+
                 if let Some(error_code) = err.extension_error_code() {
-                    if  error_code == "MOVED" {
-                        let e = format!("{}", err);
-                        let parts = e.split(' ').collect::<Vec<_>>();
-                        debug_assert!(parts.len() == 3, "unexpected MOVED message format");
-                        return Ok(Next::Moved{
-                            slot: parts[1].parse::<u16>().expect("expected a u16"),
-                            addr: parts[2].to_string()
-                        }).into()
-                    } else if error_code == "ASK" {
-                        let e = format!("{}", err);
-                        let parts = e.split(' ').collect::<Vec<_>>();
-                        debug_assert!(parts.len() == 3, "unexpected ASK message format");
-                        return Ok(Next::Ask{
-                            slot: parts[1].parse::<u16>().expect("expected a u16"),
-                            addr: parts[2].to_string()
-                        }).into()
-                    } else if error_code == "TRYAGAIN" || error_code == "CLUSTERDOWN" {
-                        // Sleep and retry.
-                        let sleep_duration =
-                            Duration::from_millis(2u64.pow(self.retry.max(7).min(16)) * 10);
-                        self.info.excludes.clear();
-                        self.future = RequestState::Delay(tokio::time::delay_for(sleep_duration));
-                        return self.poll_request(cx, connections_len);
+                    match error_code {
+                        "MOVED" => match parse_ask_or_moved(&format!("{}", err)) {
+                            Ok((slot, parsed_addr)) => {
+                                self.info.excludes.insert(addr);
+                                return Ok(Next::Moved { slot, addr: parsed_addr }).into()
+                            }
+                            _ => {}
+                        }
+                        "ASK" => match parse_ask_or_moved(&format!("{}", err)) {
+                            Ok((slot, parsed_addr)) => {
+                                self.info.excludes.insert(addr);
+                                return Ok(Next::Ask { slot, addr: parsed_addr }).into()
+                            }
+                            _ => {}
+                        }
+                        "TRYAGAIN" | "CLUSTERDOWN" => {
+                            // Sleep and retry.
+                            let sleep_duration =
+                                Duration::from_millis(2u64.pow(self.retry.max(7).min(16)) * 10);
+                            self.info.excludes.clear();
+                            self.future = RequestState::Delay(tokio::time::delay_for(sleep_duration));
+                            return self.poll_request(cx, connections_len);
+                        }
+
+                        _ => {}
                     }
                 }
 
@@ -818,7 +835,6 @@
             client.get_multiplexed_tokio_connection().await
         }
         .boxed()
-<<<<<<< HEAD
     }
 }
 
@@ -833,8 +849,6 @@
             client.get_async_connection().await
         }
         .boxed()
-=======
->>>>>>> 8e07578b
     }
 }
 
