--- conflicted
+++ resolved
@@ -1,7 +1,7 @@
 //! This is a rust implementation for Redis cluster library.
 //!
 //! This library extends redis-rs library to be able to use cluster.
-//! Client impletemts traits of ConnectionLike and Commands.
+//! Client implements traits of ConnectionLike and Commands.
 //! So you can use redis-rs's access methods.
 //! If you want more information, read document of redis-rs.
 //!
@@ -16,7 +16,6 @@
 //! #   let _ = env_logger::try_init();
 //!     let nodes = vec!["redis://127.0.0.1:7000/", "redis://127.0.0.1:7001/", "redis://127.0.0.1:7002/"];
 //!
-<<<<<<< HEAD
 //!     let mut runtime = Runtime::new().unwrap();
 //!     runtime.block_on(async {
 //!         let client = Client::open(nodes)?;
@@ -26,14 +25,6 @@
 //!         assert_eq!(res, "test_data");
 //!         Ok(())
 //!     }).map_err(|err: redis::RedisError| err).unwrap();
-=======
-//!     let client = Client::open(nodes)?;
-//!     let mut connection = client.get_connection().await?;
-//!     cmd("SET").arg("test").arg("test_data").query_async(&mut connection).await?;
-//!     let res: String = cmd("GET").arg("test").query_async(&mut connection).await?;
-//!     assert_eq!(res, "test_data");
-//!     Ok(())
->>>>>>> a49cf88a
 //! }
 //! ```
 //!
@@ -46,7 +37,6 @@
 //! #   let _ = env_logger::try_init();
 //!     let nodes = vec!["redis://127.0.0.1:7000/", "redis://127.0.0.1:7001/", "redis://127.0.0.1:7002/"];
 //!
-<<<<<<< HEAD
 //!     let mut runtime = Runtime::new().unwrap();
 //!     runtime.block_on(async move {
 //!         let client = Client::open(nodes)?;
@@ -61,19 +51,6 @@
 //!             .await
 //!             .map(|()| ())
 //!     }).unwrap();
-=======
-//!     let client = Client::open(nodes)?;
-//!     let mut connection = client.get_connection().await?;
-//!     let key = "test2";
-//!
-//!     let mut pipe = pipe();
-//!     pipe.rpush(key, "123").ignore()
-//!         .ltrim(key, -10, -1).ignore()
-//!         .expire(key, 60).ignore();
-//!     pipe.query_async(&mut connection)
-//!         .await?;
-//!     Ok(())
->>>>>>> a49cf88a
 //! }
 //! ```
 
@@ -95,14 +72,9 @@
     channel::{mpsc, oneshot},
     future::{self, BoxFuture},
     prelude::*,
-<<<<<<< HEAD
-    ready, stream, task, Poll,
-=======
-    ready, stream,
-    task::{self, Poll},
->>>>>>> a49cf88a
+    ready, stream, task, task::Poll,
 };
-use log::{ trace, debug };
+use log::{ trace };
 use rand::seq::IteratorRandom;
 use rand::thread_rng;
 use redis::{
@@ -184,11 +156,7 @@
         Pipeline::new(initial_nodes, retries)
             .map_ok(|pipeline| {
                 let (tx, rx) = mpsc::channel::<Message<_>>(100);
-<<<<<<< HEAD
-                tokio_executor::spawn(rx.map(Ok).forward(pipeline).map(|_| ()));
-=======
                 tokio::spawn(rx.map(Ok).forward(pipeline).map(|_| ()));
->>>>>>> a49cf88a
                 Connection(tx)
             })
             .await
@@ -235,7 +203,6 @@
 
     fn slot(&self) -> Option<u16> {
         fn slot_for_command(cmd: &Cmd) -> Option<u16> {
-<<<<<<< HEAD
 
             // TODO: more sophistocated command reflection...
             // HACK: early recognition of STREAMS call
@@ -253,8 +220,6 @@
                 }
             }
 
-=======
->>>>>>> a49cf88a
             cmd.args_iter().nth(1).and_then(|arg| match arg {
                 redis::Arg::Simple(key) => Some(slot_for_key(key)),
                 redis::Arg::Cursor => None, // FIXME ???
@@ -359,11 +324,7 @@
                 Ok(Next::Done).into()
             }
             (addr, Err(err)) => {
-<<<<<<< HEAD
                 trace!("{:?} Request error {}", addr, err);
-=======
-                trace!("Request error {}", err);
->>>>>>> a49cf88a
 
                 match self.max_retries {
                     Some(max_retries) if self.retry == max_retries => {
@@ -375,39 +336,28 @@
                 self.retry = self.retry.saturating_add(1);
 
                 if let Some(error_code) = err.extension_error_code() {
-<<<<<<< HEAD
                     if  error_code == "MOVED" {
                         let e = format!("{}", err);
                         let parts = e.split(' ').collect::<Vec<_>>();
                         debug_assert!(parts.len() == 3, "unexpected MOVED message format");
                         return Ok(Next::Moved{
-                                slot: parts[1].parse::<u16>().expect("expected a u16"),
-                                addr: parts[2].to_string()
-                            }).into()
+                            slot: parts[1].parse::<u16>().expect("expected a u16"),
+                            addr: parts[2].to_string()
+                        }).into()
                     } else if error_code == "ASK" {
                         let e = format!("{}", err);
                         let parts = e.split(' ').collect::<Vec<_>>();
                         debug_assert!(parts.len() == 3, "unexpected ASK message format");
                         return Ok(Next::Ask{
-                                slot: parts[1].parse::<u16>().expect("expected a u16"),
-                                addr: parts[2].to_string()
-                            }).into()
-=======
-                    if error_code == "MOVED" || error_code == "ASK" {
-                        // Refresh slots and request again.
-                        self.info.excludes.clear();
-                        return Err(err).into();
->>>>>>> a49cf88a
+                            slot: parts[1].parse::<u16>().expect("expected a u16"),
+                            addr: parts[2].to_string()
+                        }).into()
                     } else if error_code == "TRYAGAIN" || error_code == "CLUSTERDOWN" {
                         // Sleep and retry.
                         let sleep_duration =
                             Duration::from_millis(2u64.pow(self.retry.max(7).min(16)) * 10);
                         self.info.excludes.clear();
-<<<<<<< HEAD
-                        self.future = RequestState::Delay(tokio_timer::delay_for(sleep_duration));
-=======
                         self.future = RequestState::Delay(tokio::time::delay_for(sleep_duration));
->>>>>>> a49cf88a
                         return self.poll_request(cx, connections_len);
                     }
                 }
@@ -478,11 +428,7 @@
                 },
             )
             .map(|connections| {
-<<<<<<< HEAD
                 if connections.is_empty() {
-=======
-                if connections.len() == 0 {
->>>>>>> a49cf88a
                     return Err(RedisError::from((
                         ErrorKind::IoError,
                         "Failed to create initial connections",
@@ -497,10 +443,6 @@
     fn refresh_slots(
         &mut self,
     ) -> impl Future<Output = RedisResult<(SlotMap, HashMap<String, C>)>> {
-<<<<<<< HEAD
-        trace!("refresh_slots");
-=======
->>>>>>> a49cf88a
         let mut connections = mem::replace(&mut self.connections, Default::default());
 
         async move {
@@ -508,11 +450,7 @@
             for conn in connections.values_mut() {
                 match get_slots(&mut *conn)
                     .await
-<<<<<<< HEAD
                     .and_then(Self::build_slot_map)
-=======
-                    .and_then(|v| Self::build_slot_map(v))
->>>>>>> a49cf88a
                 {
                     Ok(s) => {
                         result = Ok(s);
@@ -555,10 +493,6 @@
                     },
                 )
                 .await;
-<<<<<<< HEAD
-            trace!("refreshed {:?}", slots);
-=======
->>>>>>> a49cf88a
             Ok((slots, connections))
         }
     }
@@ -576,7 +510,7 @@
                     ),
                 )));
             }
-            Ok(slot_data.end()+1)
+            Ok(slot_data.end() + 1)
         })?;
 
         if usize::from(last_slot) != SLOT_SIZE {
@@ -590,21 +524,13 @@
             .iter()
             .map(|slot_data| ((slot_data.start(), slot_data.end()), slot_data.master().to_string()))
             .collect();
-        trace!("slot map {:?}", slot_map);
         Ok(slot_map)
     }
 
     fn get_connection(&self, slot: u16) -> impl Future<Output = (String, C)> + 'static {
-<<<<<<< HEAD
-        trace!("get_connection with slot {} -> self.slots {:?}", slot, self.slots);
         let slot = self.slots.iter().find(|((start, end), _)| slot >= *start && slot < *end);
         if let Some((_, addr)) = slot {
             if self.connections.contains_key(addr) {
-                trace!("get_connection {:?}", addr);
-=======
-        if let Some((_, addr)) = self.slots.range(&slot..).next() {
-            if self.connections.contains_key(addr) {
->>>>>>> a49cf88a
                 return future::Either::Left(future::ready((
                     addr.clone(),
                     self.connections.get(addr).unwrap().clone(),
@@ -635,26 +561,16 @@
         info: &RequestInfo<C>,
     ) -> impl Future<Output = (String, RedisResult<Response>)> {
         // TODO remove clone by changing the ConnectionLike trait
-        trace!("try_request slot {:?}", info.slot);
         let cmd = info.cmd.clone();
-<<<<<<< HEAD
         (if !info.excludes.is_empty() || info.slot.is_none() {
             let conn = get_random_connection(
-=======
-        (if info.excludes.len() > 0 || info.slot.is_none() {
-            future::Either::Left(future::ready(get_random_connection(
->>>>>>> a49cf88a
                 &self.connections,
                 Some(&info.excludes),
             );
             future::Either::Left(future::ready(conn))
         } else {
-<<<<<<< HEAD
             let conn = self.get_connection(info.slot.unwrap());
             future::Either::Right(conn)
-=======
-            future::Either::Right(self.get_connection(info.slot.unwrap()))
->>>>>>> a49cf88a
         })
         .then(move |(addr, conn)| cmd.exec(conn).map(|result| (addr, result)))
     }
@@ -665,19 +581,11 @@
     C: ConnectionLike + Connect + Clone + Send + Unpin + 'static,
 {
     type Error = ();
-<<<<<<< HEAD
 
     fn poll_ready(self: Pin<&mut Self>, _cx: &mut task::Context) -> Poll<Result<(), Self::Error>> {
         Ok(()).into()
     }
 
-=======
-
-    fn poll_ready(self: Pin<&mut Self>, _cx: &mut task::Context) -> Poll<Result<(), Self::Error>> {
-        Ok(()).into()
-    }
-
->>>>>>> a49cf88a
     fn start_send(mut self: Pin<&mut Self>, msg: Message<C>) -> Result<(), Self::Error> {
         trace!("start_send");
         let cmd = msg.cmd;
@@ -698,11 +606,7 @@
             info,
         };
         self.in_flight_requests.push(request);
-<<<<<<< HEAD
         Ok(())
-=======
-        Ok(()).into()
->>>>>>> a49cf88a
     }
 
     fn poll_flush(
@@ -724,12 +628,7 @@
                         trace!("Recover not ready");
                         return Poll::Pending;
                     }
-<<<<<<< HEAD
-                    Poll::Ready(Err(err)) => {
-                        trace!("err {:?} calling refresh_slots", err);
-=======
                     Poll::Ready(Err(_err)) => {
->>>>>>> a49cf88a
                         ConnectionState::Recover(Box::pin(self.refresh_slots()))
                     }
                 },
@@ -762,8 +661,6 @@
                                         ));
                                         self.in_flight_requests.push(request);
                                     }
-<<<<<<< HEAD
-
                                     // ASK is intended to ask the directed connection for just this
                                     // request
                                     Next::Ask{slot, addr} => {
@@ -776,7 +673,7 @@
                                         self.in_flight_requests.push(request);
                                     }
 
-                                    // moved needs to update the slot map
+                                    // MOVED needs to update the slot map
                                     Next::Moved{slot, addr} => {
                                         trace!("MOVED {}, {}", slot, addr);
                                         let mut request = self.in_flight_requests.swap_remove(i);
@@ -786,8 +683,6 @@
                                         ));
                                         self.in_flight_requests.push(request);
                                     }
-=======
->>>>>>> a49cf88a
                                 },
                                 Err(err) => {
                                     error = Some(err);
@@ -911,7 +806,6 @@
 
 trait ImplRedisFuture<T>: Future<Output = RedisResult<T>> {}
 impl<T, F> ImplRedisFuture<T> for F where F: Future<Output = RedisResult<T>> {}
-<<<<<<< HEAD
 
 pub trait Connect: Sized {
     fn connect<'a, T>(info: T) -> RedisFuture<'a, Self>
@@ -935,32 +829,15 @@
 
 impl Connect for redis::aio::Connection {
     fn connect<'a, T>(info: T) -> RedisFuture<'a, redis::aio::Connection>
-=======
-
-pub trait Connect: Sized {
-    fn connect<'a, T>(info: T) -> RedisFuture<'a, Self>
-    where
-        T: IntoConnectionInfo + Send + 'a;
-}
-
-impl Connect for redis::aio::MultiplexedConnection {
-    fn connect<'a, T>(info: T) -> RedisFuture<'a, redis::aio::MultiplexedConnection>
->>>>>>> a49cf88a
     where
         T: IntoConnectionInfo + Send + 'a,
     {
         async move {
             let connection_info = info.into_connection_info()?;
             let client = redis::Client::open(connection_info)?;
-<<<<<<< HEAD
             client.get_async_connection().await
         }
         .boxed()
-=======
-            client.get_multiplexed_tokio_connection().await
-        }
-            .boxed()
->>>>>>> a49cf88a
     }
 }
 
@@ -1006,7 +883,6 @@
     };
 
     let addr = sample.expect("No targets to choose from");
-    trace!("get_random_connection {:?}", addr);
     (addr.to_string(), connections.get(addr).unwrap().clone())
 }
 
@@ -1125,11 +1001,7 @@
                 })
                 .collect();
 
-<<<<<<< HEAD
             if nodes.is_empty() {
-=======
-            if nodes.len() < 1 {
->>>>>>> a49cf88a
                 continue;
             }
 
