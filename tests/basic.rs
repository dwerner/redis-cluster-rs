--- conflicted
+++ resolved
@@ -7,11 +7,7 @@
 use {
     futures::{prelude::*, stream},
     proptest::proptest,
-<<<<<<< HEAD
-    tokio::runtime::current_thread::Runtime,
-=======
     tokio::runtime::Runtime,
->>>>>>> a49cf88a
 };
 
 use redis_cluster_async::{
@@ -63,14 +59,6 @@
         let redis_client = redis::Client::open(REDIS_URL)
             .unwrap_or_else(|_| panic!("Failed to connect to '{}'", REDIS_URL));
 
-<<<<<<< HEAD
-        let node_infos = loop {
-            let node_infos = runtime
-                .block_on(async {
-                    let mut conn = redis_client.get_multiplexed_tokio_connection().await?;
-                    Self::cluster_info(&mut conn).await
-                })
-=======
         let (client, nodes) = runtime.block_on(async {
             let node_infos = loop {
                 let node_infos = async {
@@ -78,7 +66,6 @@
                     Self::cluster_info(&mut conn).await
                 }
                 .await
->>>>>>> a49cf88a
                 .expect("Unable to query nodes for information");
                 // Wait for the cluster to stabilize
                 if node_infos.iter().filter(|(_, master)| *master).count() == 3 {
@@ -108,25 +95,12 @@
                     .unwrap_or_else(|err| panic!("Unable to flush {}: {}", url, err));
                 }
 
-<<<<<<< HEAD
-            nodes.push(
-                runtime
-                    .block_on(async { redis_client.get_multiplexed_tokio_connection().await })
-                    .unwrap(),
-            );
-        }
-
-        let client = runtime
-            .block_on(async { Client::open(node_urls.iter().map(|s| &s[..]).collect()) })
-            .unwrap();
-=======
                 nodes.push(conn);
             }
 
             let client = Client::open(node_urls.iter().map(|s| &s[..]).collect()).unwrap();
             (client, nodes)
         });
->>>>>>> a49cf88a
 
         RedisEnv {
             runtime,
@@ -212,6 +186,25 @@
                 .query_async(&mut connection)
                 .await?;
             assert_eq!(res, "test_data3");
+            Ok(())
+        })
+        .map_err(|err: RedisError| err)
+        .unwrap()
+}
+
+#[test]
+fn xtrim_cmd() {
+    let mut env = RedisEnv::new();
+    let client = env.client;
+    env.runtime
+        .block_on(async {
+            let mut connection = client.get_connection().await?;
+            redis::cmd("XTRIM")
+                .arg("mystream")
+                .arg("MAXLEN")
+                .arg("~")
+                .query_async(&mut connection)
+                .await?;
             Ok(())
         })
         .map_err(|err: RedisError| err)
